@tailwind base;
@tailwind components;
@tailwind utilities;

body {
    margin: 0;
    font-family: -apple-system, BlinkMacSystemFont, "Segoe UI", "Roboto",
        "Oxygen", "Ubuntu", "Cantarell", "Fira Sans", "Droid Sans",
        "Helvetica Neue", sans-serif;
    -webkit-font-smoothing: antialiased;
    -moz-osx-font-smoothing: grayscale;
<<<<<<< HEAD
=======
    overflow-x: hidden;
>>>>>>> 9179105c
}

code {
    font-family: source-code-pro, Menlo, Monaco, Consolas, "Courier New",
        monospace;
}

<<<<<<< HEAD
=======
/* Enhanced smooth scrolling */
html {
    scroll-behavior: smooth;
}

/* Custom scrollbar styling */
::-webkit-scrollbar {
    width: 10px;
    height: 10px;
}

::-webkit-scrollbar-track {
    background: rgba(0, 0, 0, 0.3);
}

::-webkit-scrollbar-thumb {
    background: linear-gradient(180deg, #eab308 0%, #d97706 100%);
    border-radius: 5px;
}

::-webkit-scrollbar-thumb:hover {
    background: linear-gradient(180deg, #fbbf24 0%, #f59e0b 100%);
}

>>>>>>> 9179105c


@layer base {
  :root {
        --background: 0 0% 100%;
        --foreground: 0 0% 3.9%;
        --card: 0 0% 100%;
        --card-foreground: 0 0% 3.9%;
        --popover: 0 0% 100%;
        --popover-foreground: 0 0% 3.9%;
        --primary: 0 0% 9%;
        --primary-foreground: 0 0% 98%;
        --secondary: 0 0% 96.1%;
        --secondary-foreground: 0 0% 9%;
        --muted: 0 0% 96.1%;
        --muted-foreground: 0 0% 45.1%;
        --accent: 0 0% 96.1%;
        --accent-foreground: 0 0% 9%;
        --destructive: 0 84.2% 60.2%;
        --destructive-foreground: 0 0% 98%;
        --border: 0 0% 89.8%;
        --input: 0 0% 89.8%;
        --ring: 0 0% 3.9%;
        --chart-1: 12 76% 61%;
        --chart-2: 173 58% 39%;
        --chart-3: 197 37% 24%;
        --chart-4: 43 74% 66%;
        --chart-5: 27 87% 67%;
        --radius: 0.5rem;
    }
  .dark {
        --background: 0 0% 3.9%;
        --foreground: 0 0% 98%;
        --card: 0 0% 3.9%;
        --card-foreground: 0 0% 98%;
        --popover: 0 0% 3.9%;
        --popover-foreground: 0 0% 98%;
        --primary: 0 0% 98%;
        --primary-foreground: 0 0% 9%;
        --secondary: 0 0% 14.9%;
        --secondary-foreground: 0 0% 98%;
        --muted: 0 0% 14.9%;
        --muted-foreground: 0 0% 63.9%;
        --accent: 0 0% 14.9%;
        --accent-foreground: 0 0% 98%;
        --destructive: 0 62.8% 30.6%;
        --destructive-foreground: 0 0% 98%;
        --border: 0 0% 14.9%;
        --input: 0 0% 14.9%;
        --ring: 0 0% 83.1%;
        --chart-1: 220 70% 50%;
        --chart-2: 160 60% 45%;
        --chart-3: 30 80% 55%;
        --chart-4: 280 65% 60%;
        --chart-5: 340 75% 55%;
    }
}



@layer base {
  * {
    @apply border-border;
    }
  body {
    @apply bg-background text-foreground;
    }
<<<<<<< HEAD
=======
}

@layer utilities {
  /* Glass morphism effect */
  .glass {
    background: rgba(255, 255, 255, 0.05);
    backdrop-filter: blur(10px);
    -webkit-backdrop-filter: blur(10px);
  }
  
  .glass-dark {
    background: rgba(0, 0, 0, 0.4);
    backdrop-filter: blur(10px);
    -webkit-backdrop-filter: blur(10px);
  }
  
  /* Premium gradient backgrounds */
  .gradient-gold {
    background: linear-gradient(135deg, #eab308 0%, #f59e0b 50%, #d97706 100%);
  }
  
  .gradient-gold-hover {
    background: linear-gradient(135deg, #fbbf24 0%, #fbbf24 50%, #f59e0b 100%);
  }
  
  /* Smooth transitions */
  .transition-smooth {
    transition: all 0.3s cubic-bezier(0.4, 0, 0.2, 1);
  }
  
  .transition-bounce {
    transition: all 0.3s cubic-bezier(0.68, -0.55, 0.265, 1.55);
  }
  
  /* Text gradients */
  .text-gradient-gold {
    background: linear-gradient(135deg, #fbbf24 0%, #f59e0b 50%, #d97706 100%);
    -webkit-background-clip: text;
    -webkit-text-fill-color: transparent;
    background-clip: text;
  }
  
  /* Shadow effects */
  .shadow-gold {
    box-shadow: 0 4px 20px rgba(234, 179, 8, 0.25);
  }
  
  .shadow-gold-lg {
    box-shadow: 0 8px 40px rgba(234, 179, 8, 0.35);
  }
  
  /* Hover lift effect */
  .hover-lift {
    transition: transform 0.2s ease-in-out, box-shadow 0.2s ease-in-out;
  }
  
  .hover-lift:hover {
    transform: translateY(-2px);
    box-shadow: 0 8px 30px rgba(234, 179, 8, 0.3);
  }
  
  /* Professional card styles */
  .card-premium {
    background: linear-gradient(135deg, rgba(13, 13, 13, 0.95) 0%, rgba(17, 17, 17, 0.95) 100%);
    border: 1px solid rgba(234, 179, 8, 0.2);
    border-radius: 1rem;
    box-shadow: 0 4px 20px rgba(234, 179, 8, 0.15);
    transition: all 0.3s cubic-bezier(0.4, 0, 0.2, 1);
  }
  
  .card-premium:hover {
    border-color: rgba(234, 179, 8, 0.4);
    box-shadow: 0 8px 40px rgba(234, 179, 8, 0.25);
    transform: translateY(-2px);
  }
  
  /* Text shimmer effect */
  .text-shimmer {
    background: linear-gradient(
      90deg,
      #fbbf24 0%,
      #f59e0b 25%,
      #fbbf24 50%,
      #f59e0b 75%,
      #fbbf24 100%
    );
    background-size: 200% auto;
    -webkit-background-clip: text;
    -webkit-text-fill-color: transparent;
    background-clip: text;
    animation: shimmer 3s linear infinite;
  }
  
  /* Focus ring style */
  .focus-ring-gold {
    outline: none;
    box-shadow: 0 0 0 3px rgba(234, 179, 8, 0.3);
  }
}

/* Custom animations */
@keyframes fadeInUp {
  from {
    opacity: 0;
    transform: translateY(20px);
  }
  to {
    opacity: 1;
    transform: translateY(0);
  }
}

@keyframes fadeIn {
  from {
    opacity: 0;
  }
  to {
    opacity: 1;
  }
}

@keyframes shimmer {
  0% {
    background-position: -1000px 0;
  }
  100% {
    background-position: 1000px 0;
  }
}

@keyframes pulse-glow {
  0%, 100% {
    box-shadow: 0 0 20px rgba(234, 179, 8, 0.3);
  }
  50% {
    box-shadow: 0 0 40px rgba(234, 179, 8, 0.6);
  }
}

.animate-fade-in-up {
  animation: fadeInUp 0.6s ease-out forwards;
}

.animate-fade-in {
  animation: fadeIn 0.4s ease-out forwards;
}

.animate-shimmer {
  background: linear-gradient(
    90deg,
    rgba(255, 255, 255, 0) 0%,
    rgba(255, 255, 255, 0.1) 50%,
    rgba(255, 255, 255, 0) 100%
  );
  background-size: 1000px 100%;
  animation: shimmer 2s infinite;
}

.animate-pulse-glow {
  animation: pulse-glow 2s ease-in-out infinite;
>>>>>>> 9179105c
}<|MERGE_RESOLUTION|>--- conflicted
+++ resolved
@@ -9,10 +9,7 @@
         "Helvetica Neue", sans-serif;
     -webkit-font-smoothing: antialiased;
     -moz-osx-font-smoothing: grayscale;
-<<<<<<< HEAD
-=======
     overflow-x: hidden;
->>>>>>> 9179105c
 }
 
 code {
@@ -20,8 +17,6 @@
         monospace;
 }
 
-<<<<<<< HEAD
-=======
 /* Enhanced smooth scrolling */
 html {
     scroll-behavior: smooth;
@@ -46,7 +41,6 @@
     background: linear-gradient(180deg, #fbbf24 0%, #f59e0b 100%);
 }
 
->>>>>>> 9179105c
 
 
 @layer base {
@@ -114,8 +108,6 @@
   body {
     @apply bg-background text-foreground;
     }
-<<<<<<< HEAD
-=======
 }
 
 @layer utilities {
@@ -276,5 +268,4 @@
 
 .animate-pulse-glow {
   animation: pulse-glow 2s ease-in-out infinite;
->>>>>>> 9179105c
 }