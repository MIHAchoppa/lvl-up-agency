--- conflicted
+++ resolved
@@ -6,11 +6,7 @@
   return (
     <textarea
       className={cn(
-<<<<<<< HEAD
-        "flex min-h-[100px] w-full rounded-xl border-2 border-yellow-500/30 bg-transparent px-4 py-3 text-base shadow-sm placeholder:text-muted-foreground focus-visible:outline-none focus-visible:ring-2 focus-visible:ring-yellow-500 focus-visible:border-yellow-500 hover:border-yellow-500/50 disabled:cursor-not-allowed disabled:opacity-50 transition-all duration-200 resize-none md:text-sm",
-=======
         "flex min-h-[60px] w-full rounded-md border border-input bg-transparent px-3 py-2 text-base text-gray-900 shadow-sm placeholder:text-muted-foreground focus-visible:outline-none focus-visible:ring-1 focus-visible:ring-ring disabled:cursor-not-allowed disabled:opacity-50 md:text-sm",
->>>>>>> 3f0b7011
         className
       )}
       ref={ref}
