import React, { useState, useEffect, useRef } from 'react';
import { useNavigate } from 'react-router-dom';
import axios from 'axios';
import { Button } from './ui/button';
import { Input } from './ui/input';
import { Card, CardContent } from './ui/card';

const BACKEND_URL = process.env.REACT_APP_BACKEND_URL;
const API = `${BACKEND_URL}/api`;

function VoiceRecruiter({ onClose }) {
  const navigate = useNavigate();
  const [messages, setMessages] = useState([]);
  const [input, setInput] = useState('');
  const [loading, setLoading] = useState(false);
  const [isSpeaking, setIsSpeaking] = useState(false);
  const [isListening, setIsListening] = useState(false);
  const messagesEndRef = useRef(null);
  const recognitionRef = useRef(null);
  const currentAudioRef = useRef(null);

  useEffect(() => {
    // Initialize speech recognition
    if ('webkitSpeechRecognition' in window || 'SpeechRecognition' in window) {
      const SpeechRecognition = window.SpeechRecognition || window.webkitSpeechRecognition;
      recognitionRef.current = new SpeechRecognition();
      recognitionRef.current.continuous = false;
      recognitionRef.current.interimResults = false;
      recognitionRef.current.lang = 'en-US';

      recognitionRef.current.onresult = (event) => {
        const transcript = event.results[0][0].transcript;
        setInput(transcript);
        setTimeout(() => sendMessage(transcript), 500);
      };

      recognitionRef.current.onend = () => {
        setIsListening(false);
      };
    }

    // Show greeting text immediately (no auto-speak due to browser restrictions)
    const greeting = {
      role: 'assistant',
      content: "👋 Hey there! Welcome to Level Up Agency! I'm your AI recruiter. Are you interested in becoming a BIGO Live host with us, or are you already a host looking to join?",
      timestamp: new Date()
    };
    setMessages([greeting]);
  }, []);

  useEffect(() => {
    messagesEndRef.current?.scrollIntoView({ behavior: 'smooth' });
  }, [messages]);

  const sendMessage = async (messageText = null) => {
    const message = (messageText || input).trim();
    if (!message) return;

    const userMessage = {
      role: 'user',
      content: message,
      timestamp: new Date()
    };

    setMessages(prev => [...prev, userMessage]);
    setInput('');
    setLoading(true);

    try {
      const { data } = await axios.post(`${API}/recruiter/chat`, {
        message
      });

      const assistantMessage = {
        role: 'assistant',
        content: data.response,
        timestamp: new Date()
      };

      setMessages(prev => [...prev, assistantMessage]);
      speakText(data.response);

      // Handle navigation based on intent
      if (data.action === 'audition') {
        setTimeout(() => {
          navigate('/audition');
          onClose();
        }, 3000);
      } else if (data.action === 'register') {
        setTimeout(() => {
          navigate('/login');
          onClose();
        }, 3000);
      }

    } catch (error) {
      console.error('Recruiter error:', error);
      const errorMessage = {
        role: 'assistant',
        content: "Sorry, I had trouble connecting. Please try again or click the buttons below to continue.",
        timestamp: new Date()
      };
      setMessages(prev => [...prev, errorMessage]);
    } finally {
      setLoading(false);
    }
  };

  const speakText = async (text) => {
    try {
      setIsSpeaking(true);
      const { data } = await axios.post(`${API}/beangenie/tts`, {
        text: text.substring(0, 500)
      });

      if (data.audio_base64) {
        const audioBlob = base64ToBlob(data.audio_base64, data.mime || 'audio/wav');
        const audioUrl = URL.createObjectURL(audioBlob);
        const audio = new Audio(audioUrl);
        
        currentAudioRef.current = audio;
        
        audio.onended = () => {
          setIsSpeaking(false);
          URL.revokeObjectURL(audioUrl);
          currentAudioRef.current = null;
        };

        audio.play();
      }
    } catch (error) {
      console.error('TTS error:', error);
      setIsSpeaking(false);
    }
  };

  const base64ToBlob = (base64, mimeType) => {
    const byteCharacters = atob(base64);
    const byteNumbers = new Array(byteCharacters.length);
    for (let i = 0; i < byteCharacters.length; i++) {
      byteNumbers[i] = byteCharacters.charCodeAt(i);
    }
    const byteArray = new Uint8Array(byteNumbers);
    return new Blob([byteArray], { type: mimeType });
  };

  const startListening = () => {
    if (recognitionRef.current && !isListening) {
      setIsListening(true);
      recognitionRef.current.start();
    }
  };

  const stopSpeaking = () => {
    if (currentAudioRef.current) {
      currentAudioRef.current.pause();
      currentAudioRef.current = null;
    }
    setIsSpeaking(false);
  };

  return (
<<<<<<< HEAD
    <div className="fixed inset-0 glass-dark z-50 flex items-center justify-center p-4 animate-fade-in">
      <Card className="w-full max-w-2xl glass border-2 border-yellow-500/40 shadow-gold-lg animate-fade-in-up">
=======
    <div className="fixed inset-0 bg-white/80 backdrop-blur-sm z-50 flex items-center justify-center p-4">
      <Card className="w-full max-w-2xl bg-gradient-to-br from-gray-100 to-white border-2 border-yellow-500/50 shadow-2xl">
>>>>>>> 3f0b7011
        <CardContent className="p-6">
          {/* Header */}
          <div className="flex justify-between items-center mb-6">
            <div className="flex items-center gap-3">
              <img 
                src="https://customer-assets.emergentagent.com/job_admin-key-updater/artifacts/uzty33em_bean_genie_no_bg.webp" 
                alt="BeanGenie Recruiter" 
                className="h-14 w-14 transition-smooth hover:scale-110"
              />
              <div>
<<<<<<< HEAD
                <h2 className="text-2xl font-bold text-gradient-gold">AI Recruiter</h2>
                <p className="text-sm text-yellow-400/70">Let's get you started!</p>
=======
                <h2 className="text-xl font-bold text-yellow-600">AI Recruiter</h2>
                <p className="text-sm text-yellow-600/70">Let's get you started!</p>
>>>>>>> 3f0b7011
              </div>
            </div>
            <Button
              variant="ghost"
              size="sm"
              onClick={onClose}
<<<<<<< HEAD
              className="text-yellow-400 hover:text-yellow-300 hover:bg-yellow-500/10"
=======
              className="text-yellow-600 hover:text-yellow-700"
>>>>>>> 3f0b7011
            >
              ✕
            </Button>
          </div>

          {/* Messages */}
<<<<<<< HEAD
          <div className="glass-dark rounded-xl p-4 h-72 overflow-y-auto mb-6 space-y-3 border border-yellow-500/20">
=======
          <div className="bg-white/40 rounded-lg p-4 h-64 overflow-y-auto mb-4 space-y-3">
>>>>>>> 3f0b7011
            {messages.map((msg, idx) => (
              <div 
                key={idx} 
                className={`flex ${msg.role === 'user' ? 'justify-end' : 'justify-start'} animate-fade-in`}
              >
                <div 
                  className={`max-w-[80%] p-4 rounded-xl transition-smooth ${
                    msg.role === 'user' 
<<<<<<< HEAD
                      ? 'gradient-gold text-black font-medium shadow-gold'
                      : 'glass-dark text-yellow-400 border border-yellow-500/30'
=======
                      ? 'bg-gradient-to-r from-yellow-500 to-amber-600 text-gray-900'
                      : 'bg-gray-200 text-yellow-600 border border-yellow-500/30'
>>>>>>> 3f0b7011
                  }`}
                >
                  {msg.content}
                </div>
              </div>
            ))}
            {loading && (
<<<<<<< HEAD
              <div className="flex justify-start animate-fade-in">
                <div className="glass-dark text-yellow-400 p-4 rounded-xl border border-yellow-500/30">
                  <div className="flex items-center gap-2">
                    <div className="animate-spin rounded-full h-5 w-5 border-2 border-yellow-400 border-t-transparent"></div>
                    <span className="font-medium">Thinking...</span>
=======
              <div className="flex justify-start">
                <div className="bg-gray-200 text-yellow-600 p-3 rounded-lg">
                  <div className="flex items-center gap-2">
                    <div className="animate-spin rounded-full h-4 w-4 border-b-2 border-yellow-600"></div>
                    Thinking...
>>>>>>> 3f0b7011
                  </div>
                </div>
              </div>
            )}
            <div ref={messagesEndRef} />
          </div>

          {/* Input */}
          <div className="flex gap-3 mb-4">
            <button
              onClick={startListening}
              disabled={isListening}
              className={`p-3.5 rounded-xl transition-smooth shadow-gold ${
                isListening
                  ? 'bg-red-500 animate-pulse scale-110'
                  : 'gradient-gold hover:scale-105'
              }`}
            >
              <svg xmlns="http://www.w3.org/2000/svg" fill="#000" viewBox="0 0 24 24" className="w-6 h-6">
                <path d="M12 14c1.66 0 3-1.34 3-3V5c0-1.66-1.34-3-3-3S9 3.34 9 5v6c0 1.66 1.34 3 3 3z"/>
                <path d="M17 11c0 2.76-2.24 5-5 5s-5-2.24-5-5H5c0 3.53 2.61 6.43 6 6.92V21h2v-3.08c3.39-.49 6-3.39 6-6.92h-2z"/>
              </svg>
            </button>

            <Input
              value={input}
              onChange={(e) => setInput(e.target.value)}
              onKeyDown={(e) => e.key === 'Enter' && sendMessage()}
              placeholder="Type your response..."
<<<<<<< HEAD
              className="flex-1 glass-dark border-yellow-500/30 text-yellow-400 placeholder:text-yellow-400/50"
=======
              className="flex-1 bg-white border-yellow-500 text-yellow-600"
>>>>>>> 3f0b7011
            />

            <Button
              onClick={() => sendMessage()}
              disabled={loading || !input.trim()}
<<<<<<< HEAD
              className="gradient-gold text-black font-bold shadow-gold hover:shadow-gold-lg"
=======
              className="bg-gradient-to-r from-yellow-500 to-amber-600 text-gray-900"
>>>>>>> 3f0b7011
            >
              Send
            </Button>

            {isSpeaking && (
              <Button
                onClick={stopSpeaking}
                className="bg-red-500 hover:bg-red-600 text-white"
              >
                <svg xmlns="http://www.w3.org/2000/svg" fill="#fff" viewBox="0 0 24 24" className="w-5 h-5">
                  <path d="M6 6h12v12H6z"/>
                </svg>
              </Button>
            )}
          </div>

          {/* Quick Actions */}
          <div className="flex gap-2 flex-wrap">
            {messages.length === 1 && (
              <Button
                size="sm"
                onClick={() => speakText(messages[0].content)}
                className="bg-yellow-600 hover:bg-yellow-700 text-white"
                disabled={isSpeaking}
              >
                🔊 Hear Greeting
              </Button>
            )}
            <Button
              size="sm"
              onClick={() => {
                sendMessage("I want to audition");
                // Navigate after message or based on action
                setTimeout(() => {
                  navigate('/audition');
                  onClose();
                }, 2000);
              }}
              className="bg-blue-600 hover:bg-blue-700 text-white"
            >
              🎤 I want to audition
            </Button>
            <Button
              size="sm"
              onClick={() => {
                sendMessage("I want to register");
                // Navigate after message or based on action
                setTimeout(() => {
                  navigate('/login');
                  onClose();
                }, 2000);
              }}
              className="bg-green-600 hover:bg-green-700 text-white"
            >
              📝 Register
            </Button>
            <Button
              size="sm"
              onClick={() => sendMessage("I'm already a host")}
              className="bg-purple-600 hover:bg-purple-700 text-white"
            >
              ⭐ I'm already a host
            </Button>
          </div>
        </CardContent>
      </Card>
    </div>
  );
}

export default VoiceRecruiter;<|MERGE_RESOLUTION|>--- conflicted
+++ resolved
@@ -160,13 +160,8 @@
   };
 
   return (
-<<<<<<< HEAD
-    <div className="fixed inset-0 glass-dark z-50 flex items-center justify-center p-4 animate-fade-in">
-      <Card className="w-full max-w-2xl glass border-2 border-yellow-500/40 shadow-gold-lg animate-fade-in-up">
-=======
     <div className="fixed inset-0 bg-white/80 backdrop-blur-sm z-50 flex items-center justify-center p-4">
       <Card className="w-full max-w-2xl bg-gradient-to-br from-gray-100 to-white border-2 border-yellow-500/50 shadow-2xl">
->>>>>>> 3f0b7011
         <CardContent className="p-6">
           {/* Header */}
           <div className="flex justify-between items-center mb-6">
@@ -177,35 +172,22 @@
                 className="h-14 w-14 transition-smooth hover:scale-110"
               />
               <div>
-<<<<<<< HEAD
-                <h2 className="text-2xl font-bold text-gradient-gold">AI Recruiter</h2>
-                <p className="text-sm text-yellow-400/70">Let's get you started!</p>
-=======
                 <h2 className="text-xl font-bold text-yellow-600">AI Recruiter</h2>
                 <p className="text-sm text-yellow-600/70">Let's get you started!</p>
->>>>>>> 3f0b7011
               </div>
             </div>
             <Button
               variant="ghost"
               size="sm"
               onClick={onClose}
-<<<<<<< HEAD
-              className="text-yellow-400 hover:text-yellow-300 hover:bg-yellow-500/10"
-=======
               className="text-yellow-600 hover:text-yellow-700"
->>>>>>> 3f0b7011
             >
               ✕
             </Button>
           </div>
 
           {/* Messages */}
-<<<<<<< HEAD
-          <div className="glass-dark rounded-xl p-4 h-72 overflow-y-auto mb-6 space-y-3 border border-yellow-500/20">
-=======
           <div className="bg-white/40 rounded-lg p-4 h-64 overflow-y-auto mb-4 space-y-3">
->>>>>>> 3f0b7011
             {messages.map((msg, idx) => (
               <div 
                 key={idx} 
@@ -214,13 +196,8 @@
                 <div 
                   className={`max-w-[80%] p-4 rounded-xl transition-smooth ${
                     msg.role === 'user' 
-<<<<<<< HEAD
-                      ? 'gradient-gold text-black font-medium shadow-gold'
-                      : 'glass-dark text-yellow-400 border border-yellow-500/30'
-=======
                       ? 'bg-gradient-to-r from-yellow-500 to-amber-600 text-gray-900'
                       : 'bg-gray-200 text-yellow-600 border border-yellow-500/30'
->>>>>>> 3f0b7011
                   }`}
                 >
                   {msg.content}
@@ -228,19 +205,11 @@
               </div>
             ))}
             {loading && (
-<<<<<<< HEAD
-              <div className="flex justify-start animate-fade-in">
-                <div className="glass-dark text-yellow-400 p-4 rounded-xl border border-yellow-500/30">
-                  <div className="flex items-center gap-2">
-                    <div className="animate-spin rounded-full h-5 w-5 border-2 border-yellow-400 border-t-transparent"></div>
-                    <span className="font-medium">Thinking...</span>
-=======
               <div className="flex justify-start">
                 <div className="bg-gray-200 text-yellow-600 p-3 rounded-lg">
                   <div className="flex items-center gap-2">
                     <div className="animate-spin rounded-full h-4 w-4 border-b-2 border-yellow-600"></div>
                     Thinking...
->>>>>>> 3f0b7011
                   </div>
                 </div>
               </div>
@@ -270,21 +239,13 @@
               onChange={(e) => setInput(e.target.value)}
               onKeyDown={(e) => e.key === 'Enter' && sendMessage()}
               placeholder="Type your response..."
-<<<<<<< HEAD
-              className="flex-1 glass-dark border-yellow-500/30 text-yellow-400 placeholder:text-yellow-400/50"
-=======
               className="flex-1 bg-white border-yellow-500 text-yellow-600"
->>>>>>> 3f0b7011
             />
 
             <Button
               onClick={() => sendMessage()}
               disabled={loading || !input.trim()}
-<<<<<<< HEAD
-              className="gradient-gold text-black font-bold shadow-gold hover:shadow-gold-lg"
-=======
               className="bg-gradient-to-r from-yellow-500 to-amber-600 text-gray-900"
->>>>>>> 3f0b7011
             >
               Send
             </Button>
