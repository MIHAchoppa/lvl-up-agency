--- conflicted
+++ resolved
@@ -1,175 +1,23 @@
 import React, { useEffect, useState } from 'react';
 import { Link, useNavigate } from 'react-router-dom';
 import { Button } from '../components/ui/button';
+import { Card, CardContent, CardHeader, CardTitle } from '../components/ui/card';
+import { Badge } from '../components/ui/badge';
 import VoiceRecruiter from '../components/VoiceRecruiter';
-import LvlUpRecruitr from '../components/LvlUpRecruitr';
-import Footer from '../components/Footer';
-import { Sparkles, Play, Users, Trophy } from 'lucide-react';
 
 function LandingPage() {
   const navigate = useNavigate();
   const [showRecruiter, setShowRecruiter] = useState(false);
 
   useEffect(() => {
-    // Auto-show recruiter after 3 seconds
+    // Auto-show recruiter after 2 seconds
     const timer = setTimeout(() => {
       setShowRecruiter(true);
-    }, 3000);
+    }, 2000);
 
     return () => clearTimeout(timer);
   }, []);
-
   return (
-<<<<<<< HEAD
-    <div className="min-h-screen bg-white">
-      {/* Header */}
-      <header className="sticky top-0 bg-white/95 backdrop-blur-sm border-b border-gray-200 z-40 shadow-sm">
-        <div className="max-w-7xl mx-auto px-4 sm:px-6 lg:px-8">
-          <div className="flex items-center justify-between h-16 md:h-20">
-            {/* Logo Section */}
-            <div className="flex items-center gap-2 md:gap-3">
-              <img 
-                src="https://customer-assets.emergentagent.com/job_admin-key-updater/artifacts/15cfdrzj_IMG_6004.webp" 
-                alt="Level Up Agency" 
-                className="h-8 w-8 md:h-10 md:w-10 object-contain"
-              />
-              <span className="font-bold text-lg md:text-xl text-gray-900 font-serif">
-                Level Up Agency
-              </span>
-            </div>
-
-            {/* Navigation */}
-            <nav className="hidden md:flex items-center gap-6 text-sm lg:text-base">
-              <a href="#features" className="text-gray-600 hover:text-gold-600 transition-colors font-medium">
-                Features
-              </a>
-              <a href="#how-it-works" className="text-gray-600 hover:text-gold-600 transition-colors font-medium">
-                How it Works
-              </a>
-              <Link to="/login" className="text-gray-600 hover:text-gold-600 transition-colors font-medium">
-                Login
-              </Link>
-              <Button 
-                onClick={() => navigate('/dashboard')} 
-                className="bg-gold-500 hover:bg-gold-600 text-white px-6 py-2 rounded-lg shadow-md font-semibold btn-glow"
-              >
-                Dashboard
-              </Button>
-            </nav>
-
-            {/* Mobile Menu Button */}
-            <div className="md:hidden flex items-center gap-2">
-              <Link to="/login">
-                <Button variant="ghost" className="text-gray-700">
-                  Login
-                </Button>
-              </Link>
-              <Button 
-                onClick={() => navigate('/dashboard')} 
-                className="bg-gold-500 hover:bg-gold-600 text-white px-4 py-2 text-sm rounded-lg"
-              >
-                Dashboard
-              </Button>
-            </div>
-          </div>
-        </div>
-      </header>
-
-      {/* Hero Section */}
-      <section className="relative overflow-hidden bg-gradient-to-br from-gold-50 via-white to-gold-50">
-        {/* Decorative Elements */}
-        <div className="absolute top-0 left-0 w-full h-full pointer-events-none">
-          <div className="absolute top-20 right-10 w-72 h-72 bg-gold-200/30 rounded-full blur-3xl animate-float"></div>
-          <div className="absolute bottom-20 left-10 w-96 h-96 bg-gold-100/20 rounded-full blur-3xl"></div>
-        </div>
-
-        <div className="relative max-w-7xl mx-auto px-4 sm:px-6 lg:px-8 py-16 md:py-24 lg:py-32">
-          <div className="grid lg:grid-cols-2 gap-12 lg:gap-16 items-center">
-            {/* Left Column - Content */}
-            <div className="text-center lg:text-left">
-              <div className="inline-flex items-center gap-2 bg-gold-100 text-gold-800 px-4 py-2 rounded-full text-sm font-medium mb-6">
-                <Sparkles className="w-4 h-4" />
-                <span>AI-Powered Platform</span>
-              </div>
-              
-              <h1 className="text-4xl sm:text-5xl lg:text-6xl font-bold text-gray-900 font-serif mb-6 leading-tight">
-                Become a Top-Earning
-                <span className="text-gradient"> BIGO Live Host</span>
-              </h1>
-              
-              <p className="text-lg md:text-xl text-gray-600 mb-8 leading-relaxed">
-                Transform your streaming career with Bean Genie's AI coaching, expert guidance, and a supportive community. Start earning more today!
-              </p>
-              
-              <div className="flex flex-col sm:flex-row gap-4 justify-center lg:justify-start">
-                <Button 
-                  onClick={() => navigate('/dashboard')}
-                  className="bg-gold-500 hover:bg-gold-600 text-white px-8 py-6 text-lg rounded-xl shadow-lg font-semibold btn-glow"
-                >
-                  <Play className="w-5 h-5 mr-2" />
-                  Get Started Now
-                </Button>
-                <Link to="/login">
-                  <Button 
-                    variant="outline"
-                    className="border-2 border-gold-500 text-gold-600 hover:bg-gold-50 px-8 py-6 text-lg rounded-xl font-semibold w-full sm:w-auto"
-                  >
-                    Sign Up Free
-                  </Button>
-                </Link>
-              </div>
-
-              {/* Stats */}
-              <div className="grid grid-cols-3 gap-6 mt-12 pt-8 border-t border-gray-200">
-                <div className="text-center lg:text-left">
-                  <div className="text-3xl font-bold text-gray-900 mb-1">500+</div>
-                  <div className="text-sm text-gray-600">Active Hosts</div>
-                </div>
-                <div className="text-center lg:text-left">
-                  <div className="text-3xl font-bold text-gray-900 mb-1">24/7</div>
-                  <div className="text-sm text-gray-600">AI Support</div>
-                </div>
-                <div className="text-center lg:text-left">
-                  <div className="text-3xl font-bold text-gray-900 mb-1">95%</div>
-                  <div className="text-sm text-gray-600">Success Rate</div>
-                </div>
-              </div>
-            </div>
-
-            {/* Right Column - Feature Cards */}
-            <div className="relative">
-              <div className="grid grid-cols-2 gap-4">
-                <div className="bg-white rounded-2xl p-6 shadow-lg border border-gray-100 card-hover">
-                  <div className="w-12 h-12 bg-gold-100 rounded-xl flex items-center justify-center mb-4">
-                    <Sparkles className="w-6 h-6 text-gold-600" />
-                  </div>
-                  <h3 className="text-lg font-semibold text-gray-900 mb-2 font-serif">AI Coach</h3>
-                  <p className="text-sm text-gray-600">Bean Genie helps you excel</p>
-                </div>
-
-                <div className="bg-white rounded-2xl p-6 shadow-lg border border-gray-100 card-hover mt-8">
-                  <div className="w-12 h-12 bg-gold-100 rounded-xl flex items-center justify-center mb-4">
-                    <Play className="w-6 h-6 text-gold-600" />
-                  </div>
-                  <h3 className="text-lg font-semibold text-gray-900 mb-2 font-serif">Quick Start</h3>
-                  <p className="text-sm text-gray-600">Stream in minutes</p>
-                </div>
-
-                <div className="bg-white rounded-2xl p-6 shadow-lg border border-gray-100 card-hover">
-                  <div className="w-12 h-12 bg-gold-100 rounded-xl flex items-center justify-center mb-4">
-                    <Users className="w-6 h-6 text-gold-600" />
-                  </div>
-                  <h3 className="text-lg font-semibold text-gray-900 mb-2 font-serif">Community</h3>
-                  <p className="text-sm text-gray-600">Connect with hosts</p>
-                </div>
-
-                <div className="bg-white rounded-2xl p-6 shadow-lg border border-gray-100 card-hover mt-8">
-                  <div className="w-12 h-12 bg-gold-100 rounded-xl flex items-center justify-center mb-4">
-                    <Trophy className="w-6 h-6 text-gold-600" />
-                  </div>
-                  <h3 className="text-lg font-semibold text-gray-900 mb-2 font-serif">Top Earnings</h3>
-                  <p className="text-sm text-gray-600">Maximize revenue</p>
-=======
     <div className="min-h-screen bg-[#0a0a0a] text-gray-100">
       <header className="border-b border-yellow-500/20 sticky top-0 glass-dark z-50 transition-smooth">
         <div className="max-w-7xl mx-auto px-4 sm:px-6 py-4 flex items-center justify-between">
@@ -250,63 +98,10 @@
                 <div className="p-5 rounded-xl glass-dark border border-yellow-500/30 hover-lift transition-smooth hover:border-yellow-500/50">
                   <div className="text-3xl font-bold text-gradient-gold mb-2">Events</div>
                   <div className="text-gray-400 text-sm">Calendar & RSVP</div>
->>>>>>> 715b7ab1
                 </div>
               </div>
             </div>
           </div>
-<<<<<<< HEAD
-        </div>
-      </section>
-
-      {/* How It Works Section */}
-      <section id="how-it-works" className="py-20 px-4 bg-white">
-        <div className="max-w-7xl mx-auto">
-          <div className="text-center mb-16">
-            <h2 className="text-3xl md:text-4xl font-bold font-serif text-gray-900 mb-4">
-              How It Works
-            </h2>
-            <p className="text-lg text-gray-600 max-w-2xl mx-auto">
-              Get started in three simple steps and begin your journey to success
-            </p>
-          </div>
-
-          <div className="grid md:grid-cols-3 gap-8">
-            <div className="text-center">
-              <div className="w-16 h-16 bg-gold-500 text-white rounded-full flex items-center justify-center text-2xl font-bold mx-auto mb-6 shadow-lg">
-                1
-              </div>
-              <h3 className="text-xl font-semibold font-serif text-gray-900 mb-3">
-                Sign Up & Audition
-              </h3>
-              <p className="text-gray-600">
-                Create your account and submit your audition video. Our team reviews applications within 24 hours.
-              </p>
-            </div>
-
-            <div className="text-center">
-              <div className="w-16 h-16 bg-gold-500 text-white rounded-full flex items-center justify-center text-2xl font-bold mx-auto mb-6 shadow-lg">
-                2
-              </div>
-              <h3 className="text-xl font-semibold font-serif text-gray-900 mb-3">
-                Get AI Coaching
-              </h3>
-              <p className="text-gray-600">
-                Work with Bean Genie to develop your streaming strategy, improve your content, and build your audience.
-              </p>
-            </div>
-
-            <div className="text-center">
-              <div className="w-16 h-16 bg-gold-500 text-white rounded-full flex items-center justify-center text-2xl font-bold mx-auto mb-6 shadow-lg">
-                3
-              </div>
-              <h3 className="text-xl font-semibold font-serif text-gray-900 mb-3">
-                Start Earning
-              </h3>
-              <p className="text-gray-600">
-                Go live, engage your audience, and watch your earnings grow with our proven strategies and support.
-              </p>
-=======
         </section>
 
         <section id="features" className="py-20 border-t border-yellow-500/20 bg-gradient-to-b from-transparent to-black/30">
@@ -330,27 +125,15 @@
                   <p className="text-gray-300 leading-relaxed">{feature.desc}</p>
                 </div>
               ))}
->>>>>>> 715b7ab1
             </div>
           </div>
-        </div>
-      </section>
+        </section>
+      </main>
 
-      {/* Features Section - Using New Component */}
-      <section id="features">
-        <LvlUpRecruitr />
-      </section>
-
-      {/* Footer */}
-      <Footer />
-
-<<<<<<< HEAD
-=======
       <footer className="border-t border-yellow-500/30 py-10 text-center text-gray-400 bg-black/50">
         <p className="text-sm font-medium">© {new Date().getFullYear()} Level Up Agency. All rights reserved.</p>
         <p className="text-xs mt-2 text-yellow-500/50">Powered by BeanGenie™ AI Technology</p>
       </footer>
->>>>>>> 715b7ab1
       {/* Voice Recruiter Modal */}
       {showRecruiter && (
         <VoiceRecruiter onClose={() => setShowRecruiter(false)} />
@@ -359,4 +142,4 @@
   );
 }
 
-export default LandingPage;
+export default LandingPage;