--- conflicted
+++ resolved
@@ -19,30 +19,6 @@
   }, []);
   return (
     <div className="min-h-screen bg-[#0a0a0a] text-gray-100">
-<<<<<<< HEAD
-      <header className="border-b border-yellow-500/20 sticky top-0 bg-[#0a0a0a]/80 backdrop-blur z-10">
-        <div className="max-w-7xl mx-auto px-4 py-4 flex items-center justify-between">
-          <div className="flex items-center gap-3">
-            <img 
-              src="https://customer-assets.emergentagent.com/job_admin-key-updater/artifacts/15cfdrzj_IMG_6004.webp" 
-              alt="Level Up Agency" 
-              className="h-10 w-10 object-contain"
-            />
-            <span className="font-semibold">Level Up Agency</span>
-            <span className="text-yellow-500/50">|</span>
-            <img 
-              src="https://customer-assets.emergentagent.com/job_admin-key-updater/artifacts/uzty33em_bean_genie_no_bg.webp" 
-              alt="BeanGenie" 
-              className="h-8 w-8 object-contain"
-            />
-            <span className="text-sm text-yellow-500/70">Powered by BeanGenie™</span>
-          </div>
-          <nav className="flex items-center gap-4 text-sm">
-            <a href="#features" className="text-gray-300 hover:text-yellow-400">Features</a>
-            <a href="#how" className="text-gray-300 hover:text-yellow-400">How it works</a>
-            <Link to="/login" className="text-gray-300 hover:text-yellow-400">Login / Sign up</Link>
-            <button onClick={() => navigate('/dashboard')} className="ml-2 px-3 py-1.5 rounded-md bg-gradient-to-r from-yellow-500 to-amber-600 text-black font-semibold shadow-[0_0_30px_rgba(245,197,24,0.35)] hover:brightness-110">Go to Dashboard</button>
-=======
       <header className="border-b border-yellow-500/20 sticky top-0 glass-dark z-50 transition-smooth">
         <div className="max-w-7xl mx-auto px-4 sm:px-6 py-4 flex items-center justify-between">
           <div className="flex items-center gap-2 sm:gap-3 animate-fade-in">
@@ -70,43 +46,12 @@
             >
               Dashboard
             </button>
->>>>>>> 9179105c
           </nav>
         </div>
       </header>
 
       <main>
         <section className="relative overflow-hidden">
-<<<<<<< HEAD
-          <div className="absolute -top-24 -left-24 h-72 w-72 rounded-full bg-yellow-500/10 blur-3xl" />
-          <div className="absolute -bottom-24 -right-24 h-72 w-72 rounded-full bg-amber-500/10 blur-3xl" />
-          <div className="max-w-7xl mx-auto px-4 pt-20 pb-16 grid lg:grid-cols-2 gap-10 items-center">
-            <div>
-              <h1 className="text-4xl md:text-5xl font-extrabold leading-tight text-white drop-shadow-[0_0_20px_rgba(245,197,24,0.25)]">Become a top-earning BIGO Live host with AI coaching</h1>
-              <p className="mt-4 text-gray-300 text-lg">Audition, learn, and grow with Bean Genie and our AI-powered platform. Strategy, events, PK prep, and more.</p>
-              <div className="mt-6 flex gap-3">
-                <button onClick={() => navigate('/dashboard')} className="px-5 py-3 rounded-md bg-gradient-to-r from-yellow-500 to-amber-600 text-black font-semibold shadow-[0_0_40px_rgba(245,197,24,0.35)] hover:brightness-110">Enter Dashboard</button>
-                <Link to="/login" className="px-5 py-3 rounded-md border border-yellow-500/30 text-yellow-400 hover:border-yellow-400">Login / Sign up</Link>
-              </div>
-            </div>
-            <div className="rounded-xl border border-yellow-500/20 bg-gradient-to-br from-[#0d0d0d] to-[#111] p-6 shadow-[0_0_35px_rgba(245,197,24,0.15)]">
-              <div className="grid grid-cols-2 gap-4 text-sm">
-                <div className="p-4 rounded-lg bg-[#0b0b0b] border border-yellow-500/20">
-                  <div className="text-2xl font-bold text-yellow-400">AI Coach</div>
-                  <div className="text-gray-400 mt-1">Strategy, beans, PK</div>
-                </div>
-                <div className="p-4 rounded-lg bg-[#0b0b0b] border border-yellow-500/20">
-                  <div className="text-2xl font-bold text-yellow-400">Voice</div>
-                  <div className="text-gray-400 mt-1">Bean Genie calls</div>
-                </div>
-                <div className="p-4 rounded-lg bg-[#0b0b0b] border border-yellow-500/20">
-                  <div className="text-2xl font-bold text-yellow-400">Auditions</div>
-                  <div className="text-gray-400 mt-1">Video upload</div>
-                </div>
-                <div className="p-4 rounded-lg bg-[#0b0b0b] border border-yellow-500/20">
-                  <div className="text-2xl font-bold text-yellow-400">Events</div>
-                  <div className="text-gray-400 mt-1">Calendar & RSVP</div>
-=======
           <div className="absolute -top-24 -left-24 h-96 w-96 rounded-full bg-yellow-500/10 blur-3xl animate-pulse-glow" />
           <div className="absolute -bottom-24 -right-24 h-96 w-96 rounded-full bg-amber-500/10 blur-3xl animate-pulse-glow" style={{ animationDelay: '1s' }} />
           <div className="max-w-7xl mx-auto px-4 sm:px-6 pt-20 pb-16 grid lg:grid-cols-2 gap-12 items-center">
@@ -153,23 +98,12 @@
                 <div className="p-5 rounded-xl glass-dark border border-yellow-500/30 hover-lift transition-smooth hover:border-yellow-500/50">
                   <div className="text-3xl font-bold text-gradient-gold mb-2">Events</div>
                   <div className="text-gray-400 text-sm">Calendar & RSVP</div>
->>>>>>> 9179105c
                 </div>
               </div>
             </div>
           </div>
         </section>
 
-<<<<<<< HEAD
-        <section id="features" className="py-16 border-t border-yellow-500/20">
-          <div className="max-w-7xl mx-auto px-4 grid md:grid-cols-3 gap-6">
-            {["AI Coaching","Audition Upload","Group Chat"].map((t, i) => (
-              <div key={i} className="p-6 rounded-xl bg-[#0b0b0b] border border-yellow-500/20 shadow-[0_0_25px_rgba(245,197,24,0.1)]">
-                <div className="text-xl font-semibold text-yellow-400">{t}</div>
-                <p className="text-gray-400 mt-2">Powerful tools to grow as a BIGO host with clear steps and support.</p>
-              </div>
-            ))}
-=======
         <section id="features" className="py-20 border-t border-yellow-500/20 bg-gradient-to-b from-transparent to-black/30">
           <div className="max-w-7xl mx-auto px-4 sm:px-6">
             <h2 className="text-3xl md:text-4xl font-bold text-center text-gradient-gold mb-12">
@@ -192,19 +126,13 @@
                 </div>
               ))}
             </div>
->>>>>>> 9179105c
           </div>
         </section>
       </main>
 
-<<<<<<< HEAD
-      <footer className="border-t border-yellow-500/20 py-8 text-center text-gray-400 text-sm">
-        © {new Date().getFullYear()} Level Up Agency
-=======
       <footer className="border-t border-yellow-500/30 py-10 text-center text-gray-400 bg-black/50">
         <p className="text-sm font-medium">© {new Date().getFullYear()} Level Up Agency. All rights reserved.</p>
         <p className="text-xs mt-2 text-yellow-500/50">Powered by BeanGenie™ AI Technology</p>
->>>>>>> 9179105c
       </footer>
       {/* Voice Recruiter Modal */}
       {showRecruiter && (
